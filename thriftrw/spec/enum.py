# Copyright (c) 2015 Uber Technologies, Inc.
#
# Permission is hereby granted, free of charge, to any person obtaining a copy
# of this software and associated documentation files (the "Software"), to deal
# in the Software without restriction, including without limitation the rights
# to use, copy, modify, merge, publish, distribute, sublicense, and/or sell
# copies of the Software, and to permit persons to whom the Software is
# furnished to do so, subject to the following conditions:
#
# The above copyright notice and this permission notice shall be included in
# all copies or substantial portions of the Software.
#
# THE SOFTWARE IS PROVIDED "AS IS", WITHOUT WARRANTY OF ANY KIND, EXPRESS OR
# IMPLIED, INCLUDING BUT NOT LIMITED TO THE WARRANTIES OF MERCHANTABILITY,
# FITNESS FOR A PARTICULAR PURPOSE AND NONINFRINGEMENT. IN NO EVENT SHALL THE
# AUTHORS OR COPYRIGHT HOLDERS BE LIABLE FOR ANY CLAIM, DAMAGES OR OTHER
# LIABILITY, WHETHER IN AN ACTION OF CONTRACT, TORT OR OTHERWISE, ARISING FROM,
# OUT OF OR IN CONNECTION WITH THE SOFTWARE OR THE USE OR OTHER DEALINGS IN
# THE SOFTWARE.

from __future__ import absolute_import, unicode_literals, print_function

from thriftrw.wire import TType
from thriftrw.wire.value import I32Value
from thriftrw.compile.exceptions import ThriftCompilerError

from . import check
from .base import TypeSpec

__all__ = ['EnumTypeSpec']


class EnumTypeSpec(TypeSpec):
    """TypeSpec for enum types.

    The surface for enum types is a class with the following:

    .. py:attribute:: type_spec

        :py:class:`EnumTypeSpec` for the type.

    .. py:attribute:: items

        A tuple of the names of all items in this enum.

    .. py:attribute:: values

        A tuple of the values of all items in this enum in the same order as
        ``items``.

    .. py:classmethod:: name_of(value)

        Finds the name of an enum item by its value.

        :param int value:
            A value for an item defined in this enum.
        :returns:
            Name of the item with that value or None if no such item exists.

    And one attribute for each enum item that has the same name as the
    attribute and points to the value for that item.

    Given the definition,::

        enum Role {
            User, Admin
        }

    The generated class is roughly equivalent to,

    .. code-block:: python

        class Role(object):
            User = 0
            Admin = 1

            items = ('User', 'Admin')
            values = (0, 1)

            type_spec = # ...

            def name_of(self, value):
                # ...
    """

    __slots__ = ('name', 'items', 'values_to_names', 'linked', 'surface')

    ttype_code = TType.I32

    def __init__(self, name, items):
        assert name
        assert items is not None

        #: Name of the enum class.
        self.name = name

        #: Mapping of enum item names to item values.
        self.items = items

        values_to_names = {}
        for name, value in items.items():
            if value in values_to_names:
                dupe = values_to_names[value]
                raise ThriftCompilerError(
                    'Items "%s" and "%s" of enum "%s" have value "%d". '
                    'Enums items cannot share values.' % (
                        name, dupe, self.name, value
                    )
                )
            values_to_names[value] = name

        #: Mapping of enum item values to their names.
        self.values_to_names = values_to_names
        self.linked = False

        #: The surface for this spec.
        self.surface = None

    def link(self, scope):
        if not self.linked:
            self.linked = True
            self.surface = enum_cls(self)
        return self

    def to_wire(self, value):
        self.validate(value)
        return I32Value(value)

    def to_primitive(self, value):
        return value

    def from_wire(self, wire_value):
        check.type_code_matches(self, wire_value)
        return wire_value.value

<<<<<<< HEAD
    def validate(self, instance):
        if instance not in self.values_to_names:
            raise ValueError(
                '%r is not a valid value for enum "%s"' % (instance, self.name)
            )
=======
    def from_primitive(self, prim_value):
        return prim_value
>>>>>>> 0ef6fac4

    @classmethod
    def compile(cls, enum):
        items = {}

        # TODO check for int32 overflow.

        prev = -1
        for item in enum.items:
            value = item.value
            if value is None:
                value = prev + 1
            prev = value

            if item.name in items:
                raise ThriftCompilerError(
                    'Enum entry "%s.%s" on line %d has duplicates.' %
                    (enum.name, item.name, item.lineno)
                )

            items[item.name] = value

        return cls(enum.name, items)

    def __eq__(self, other):
        return (
            self.name == other.name and
            self.items == other.items and
            self.linked == other.linked
        )

    def __str__(self):
        return 'EnumTypeSpec(name=%r, items=%r)' % (self.name, self.items)

    __repr__ = __str__


def enum_cls(enum_spec):
    """Generates a class for the given EnumTypeSpec.

    :param EnumTypeSpec enum_spec:
        EnumTypeSpec for which the class is being generated.
    """
    enum_dct = {}

    for name, item in enum_spec.items.items():
        enum_dct[name] = item

    keys, values = zip(*enum_spec.items.items())

    enum_dct['_VALUES_TO_NAMES'] = enum_spec.values_to_names
    enum_dct['items'] = tuple(keys)
    enum_dct['values'] = tuple(values)
    enum_dct['name_of'] = name_of
    enum_dct['type_spec'] = enum_spec
    enum_dct['__slots__'] = ()
    enum_dct['__doc__'] = enum_docstring(
        enum_spec.name, enum_spec.items.items()
    )

    return type(str(enum_spec.name), (object,), enum_dct)


@classmethod
def name_of(cls, value):
    """Returns the name of the enum item with the given value.

    :param int value:
        Enum item value
    :returns:
        Name of the corresponding enum item or None if no such item exists.
    """
    return cls._VALUES_TO_NAMES.get(value)


def enum_docstring(name, items):
    item_section = '\n'.join(
        '-    %s = %s' % pair for pair in items
    )
    return '%s defines the following items:\n\n' % name + item_section<|MERGE_RESOLUTION|>--- conflicted
+++ resolved
@@ -133,16 +133,14 @@
         check.type_code_matches(self, wire_value)
         return wire_value.value
 
-<<<<<<< HEAD
+    def from_primitive(self, prim_value):
+        return prim_value
+
     def validate(self, instance):
         if instance not in self.values_to_names:
             raise ValueError(
                 '%r is not a valid value for enum "%s"' % (instance, self.name)
             )
-=======
-    def from_primitive(self, prim_value):
-        return prim_value
->>>>>>> 0ef6fac4
 
     @classmethod
     def compile(cls, enum):
