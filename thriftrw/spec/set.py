--- conflicted
+++ resolved
@@ -71,15 +71,13 @@
             self.vspec.from_wire(v) for v in wire_value.values
         )
 
-<<<<<<< HEAD
+    def from_primitive(self, prim_value):
+        return set(self.vspec.from_primitive(v) for v in prim_value)
+
     def validate(self, instance):
         check.instanceof_class(self, collections.Set, instance)
         for v in instance:
             self.vspec.validate(v)
-=======
-    def from_primitive(self, prim_value):
-        return set(self.vspec.from_primitive(v) for v in prim_value)
->>>>>>> 0ef6fac4
 
     def __str__(self):
         return 'SetTypeSpec(vspec=%r)' % self.vspec
