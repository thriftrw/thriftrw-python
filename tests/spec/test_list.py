--- conflicted
+++ resolved
@@ -61,17 +61,6 @@
     assert value == spec.from_wire(spec.to_wire(value))
 
 
-<<<<<<< HEAD
-def test_validate():
-    spec = ListTypeSpec(prim_spec.BinaryTypeSpec)
-    spec.validate([b'a'])
-
-    with pytest.raises(TypeError):
-        spec.validate([u'a'])
-
-    with pytest.raises(TypeError):
-        spec.validate('a')
-=======
 def test_primitive(parse, scope, loads):
     Foo = loads('struct Foo { 1: required i64 i }').Foo
     scope.add_type_spec('Foo', Foo.type_spec, 1)
@@ -92,4 +81,14 @@
 
     assert spec.to_primitive(value) == prim_value
     assert spec.from_primitive(prim_value) == value
->>>>>>> 0ef6fac4
+
+
+def test_validate():
+    spec = ListTypeSpec(prim_spec.BinaryTypeSpec)
+    spec.validate([b'a'])
+
+    with pytest.raises(TypeError):
+        spec.validate([u'a'])
+
+    with pytest.raises(TypeError):
+        spec.validate('a')