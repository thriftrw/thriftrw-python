sudo: false

language: python

env:
    - TOX_ENV=py27
    - TOX_ENV=py33
    - TOX_ENV=py34
    - TOX_ENV=pypy
    - TOX_ENV=pypy3
    - TOX_ENV=cover
    - TOX_ENV=flake8
    - TOX_ENV=docs

matrix:
    include:
        # Python 3.5 needs to be explicitly requested with python: for now.
        # See travis-ci/travis-ci#4794 and travis-ci/travis-ci#521.
        - python: 3.5
          env:
              - TOX_ENV=py35


install:
    - pip install tox
<<<<<<< HEAD
    - pip install 'cython<0.24'
=======
    - pip install 'cython>=0.23,<0.24'
>>>>>>> 0af4df83
script:
    - tox -e $TOX_ENV<|MERGE_RESOLUTION|>--- conflicted
+++ resolved
@@ -23,10 +23,6 @@
 
 install:
     - pip install tox
-<<<<<<< HEAD
-    - pip install 'cython<0.24'
-=======
     - pip install 'cython>=0.23,<0.24'
->>>>>>> 0af4df83
 script:
     - tox -e $TOX_ENV