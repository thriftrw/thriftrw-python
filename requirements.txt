--- conflicted
+++ resolved
@@ -1,7 +1,3 @@
-<<<<<<< HEAD
-cython<0.24
-=======
 cython>=0.23,<0.24
->>>>>>> 0af4df83
 six
 ply